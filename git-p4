#!/usr/bin/env python
#
# git-p4.py -- A tool for bidirectional operation between a Perforce depot and git.
#
# Author: Simon Hausmann <simon@lst.de>
# Copyright: 2007 Simon Hausmann <simon@lst.de>
#            2007 Trolltech ASA
# License: MIT <http://www.opensource.org/licenses/mit-license.php>
#

import optparse, sys, os, marshal, subprocess, shlex
import tempfile, os.path, time, platform
import re
import cStringIO
import StringIO

#from sets import Set

verbose = False

def die(msg):
    if verbose:
        raise Exception(msg)
    else:
        sys.stderr.write(msg + "\n")
        sys.exit(1)

class LargeFileWriter:
    """Wrapper for a file, to get around a windows bug when writing large amounts of data.
    
    When writing to the wrapped file object, writes are broken up so that only 10MB are written at
    a time. Otherwise, there is IO exception on Windows.
    """
    def __init__(self, filedesc, debug = None):
        self.read = filedesc.read
        self.flush = filedesc.flush
        self.close = filedesc.close
        self.filedesc = filedesc
        self.debug = debug

    def write(self, text):
        chunk = 10*1024*1024 # I don't know how high we can go before the bug is triggered, so we
        #only write 10MB at a time.
        while len(text) > chunk:
            self.filedesc.write(text[:chunk])
            self.filedesc.flush()
            text= text[chunk:]

        if len(text):    
            self.filedesc.write(text[:chunk])
            self.filedesc.flush()
            if self.debug is not None:
                self.debug.write(text[:chunk])

class P4Helper:
    """ Encapsulates P4 methods so that they can be replaced for testing purposes
    """
    
    def p4_build_cmd(self, cmd):
        """Build a suitable p4 command line.

        This consolidates building and returning a p4 command line into one
        location. It means that hooking into the environment, or other configuration
        can be done more easily.
        """
        real_cmd = "p4 "

        user = gitConfig("git-p4.user")
        if len(user) > 0:
            real_cmd += "-u %s " % user

        password = gitConfig("git-p4.password")
        if len(password) > 0:
            real_cmd += "-P %s " % password

        port = gitConfig("git-p4.port")
        if len(port) > 0:
            real_cmd += "-p %s " % port

        host = gitConfig("git-p4.host")
        if len(host) > 0:
            real_cmd += "-h %s " % host

        client = gitConfig("git-p4.client")
        if len(client) > 0:
            real_cmd += "-c %s " % client

        real_cmd += "-d \"%s\" %s" % (os.getcwd(), cmd)
        if verbose:
            print real_cmd
        return real_cmd

    def p4_write_pipe(self, c, str):
        real_cmd = self.p4_build_cmd(c)
        return write_pipe(real_cmd, str)
        
    def p4_read_write_pipe(self, c, str, ignore_error=False):
        real_cmd = self.p4_build_cmd(c)
        return read_write_pipe(real_cmd, str,  ignore_error)

    def isP4Exec(self, kind):
        """Determine if a Perforce 'kind' should have execute permission

        'p4 help filetypes' gives a list of the types.  If it starts with 'x',
        or x follows one of a few letters.  Otherwise, if there is an 'x' after
        a plus sign, it is also executable"""
        return (re.search(r"(^[cku]?x)|\+.*x", kind) != None)

    def p4_read_pipe(self, c, ignore_error=False):
        real_cmd = self.p4_build_cmd(c)
        return read_pipe(real_cmd, ignore_error)

    def p4_read_pipe_lines(self, c):
        """Specifically invoke p4 on the command supplied. """
        real_cmd = self.p4_build_cmd(c)
        return read_pipe_lines(real_cmd)

    def p4_system(self, cmd):
        """Specifically invoke p4 as the system command. """
        real_cmd = self.p4_build_cmd(cmd)
        return system(real_cmd)

    def setP4ExecBit(self, file, mode):
        # Reopens an already open file and changes the execute bit to match
        # the execute bit setting in the passed in mode.

        p4Type = "+x"

        if not isModeExec(mode):
            p4Type = self.getP4OpenedType(file)
            p4Type = re.sub('^([cku]?)x(.*)', '\\1\\2', p4Type)
            p4Type = re.sub('(.*?\+.*?)x(.*?)', '\\1\\2', p4Type)
            if p4Type[-1] == "+":
                p4Type = p4Type[0:-1]

        self.p4_system("reopen -t %s \"%s\"" % (p4Type, escapeStringP4(file)))

    def getP4OpenedType(self, file):
        # Returns the perforce file type for the given file.
        result = self.p4_read_pipe("opened \"%s\"" % escapeStringP4only(file))
        match = re.match(".*\((.+)\)\r?$", result)
        if match:
            return match.group(1)
        else:
            die("Could not determine file type for %s (result: '%s')" % (file, result))

    def p4CmdListOpen(self, cmd, stdin=None, stdin_mode='w+b'):
        cmd = self.p4_build_cmd("-G %s" % (cmd))
        if verbose:
            sys.stderr.write("Opening pipe: %s\n" % cmd)

        # Use a temporary file to avoid deadlocks without
        # subprocess.communicate(), which would put another copy
        # of stdout into memory.
        stdin_file = None
        if stdin is not None:
            stdin_file = tempfile.TemporaryFile(prefix='p4-stdin', mode=stdin_mode)
            stdin_file.write(stdin)
            stdin_file.flush()
            stdin_file.seek(0)

        return subprocess.Popen(cmd, shell=True,
                              stdin=stdin_file,
                              stdout=subprocess.PIPE)

    def p4CmdList(self, cmd, stdin=None, stdin_mode='w+b'):

        p4 = self.p4CmdListOpen(cmd, stdin, stdin_mode)    
        result = []
        try:
            while True:
                entry = marshal.load(p4.stdout)
                result.append(entry)
        except EOFError:
            pass
        exitCode = p4.wait()
        if exitCode != 0:
            entry = {}
            entry["p4ExitCode"] = exitCode
            result.append(entry)

        return result

    def p4Cmd(self, cmd):
        cmdList = self.p4CmdList(cmd)
        result = {}
        for entry in cmdList:
            result.update(entry)
        return result;

    def p4Where(self, depotPath):
        if not depotPath.endswith("/"):
            depotPath += "/"
        depotPath = depotPath + "..."
        outputList = self.p4CmdList("where %s" % depotPath)
        output = None
        for entry in outputList:
            print repr(entry)
            print "depotPath:" + depotPath
            if "depotFile" in entry:
                if entry["depotFile"] == depotPath:
                    output = entry
                    print "found1"
                    break
            elif "data" in entry:
                data = entry.get("data")
                space = data.find(" ")
                if data[:space] == depotPath:
                    output = entry
                    print "found2"
                    break
            else:
                print "not found"
        if output == None:
            return ""
        if output["code"] == "error":
            return ""
        clientPath = ""
        if "path" in output:
            clientPath = output.get("path")
        elif "data" in output:
            data = output.get("data")
            lastSpace = data.rfind(" ")
            clientPath = data[lastSpace + 1:]

        if clientPath.endswith("..."):
            clientPath = clientPath[:-3]
        return clientPath

    def p4ChangesForPaths(self, depotPaths, changeRange):
        assert depotPaths
        output = self.p4_read_pipe_lines("changes " + ' '.join (["%s...%s" % (p, changeRange)
                                                            for p in depotPaths]))

        changes = []
        for line in output:
            changeNum = line.split(" ")[1]
            changes.append(int(changeNum))

        changes.sort()
        return changes
        
    def integrateFile(self, diff, changelist=""):
        src, dest = diff['src'], diff['dst']
        self.p4_system("integrate %s -Dt \"%s\" \"%s\"" % (changelist, src, escapeStringP4(dest)))
        self.p4_system("edit %s \"%s\"" % (changelist, escapeStringP4(dest)))
        os.unlink(dest)
        return dest

def escapeStringP4ForAdd(str):
    return escapeDollarSign(str)

def escapeStringP4only(str):
    # Escape characters that have a special meaning in p4 (without normal escaping)
    return re.sub(r"@", r"%40", re.sub(r"#", r"%23", re.sub(r"\*", r"%2A", re.sub(r"%", r"%25", str))))

def escapeStringP4(str):
    # Escape characters that have a special meaning in p4 (plus the normal escaping)
    return escapeStringP4only(escapeDollarSign(str))

def escapeString(str):
    # Escape dollar sign and star characters in string
    # Note: we don't need to escape parens, space and backslash if the string is enclosed in quotes
    return re.sub(r"\*", r"\\*", escapeDollarSign(str))

def escapeDollarSign(str):
    # Escape dollar sign
    # On Windows, don't escape dollar sign
    if (platform.system() == "Windows"):
        return str
    return re.sub(r"\$", r"\\$", str)

def getRefsPrefix(importIntoRemotes):
    if importIntoRemotes:
         return "refs/remotes/p4/"
    else:
        return "refs/heads/p4/"

def chdir(dir):
    if os.name == 'nt':
        os.environ['PWD']=dir
    os.chdir(dir)

def write_pipe(c, str):
    if verbose:
        sys.stderr.write('Writing pipe: %s\n' % c)

    pipe = os.popen(c, 'w')
    val = pipe.write(str)
    if pipe.close():
        die('Command failed: %s' % c)

    return val

def read_write_pipe(c,  str,  ignore_error=False):
    if verbose:
        sys.stderr.write('Writing/Reading pipe: %s\n' % c)

    popen = subprocess.Popen(shlex.split(c), stdin=subprocess.PIPE, stdout=subprocess.PIPE)
    val = popen.communicate(str)[0]
    if popen.returncode and not ignore_error:
        die('Command failed: %s' % c)

    return val

def read_pipe(c, ignore_error=False):
    if verbose:
        sys.stderr.write('Reading pipe: %s\n' % c)

    if ignore_error:
        popen = subprocess.Popen(shlex.split(c), stdout=subprocess.PIPE, stderr=subprocess.PIPE)
    else:
        popen = subprocess.Popen(shlex.split(c), stdout=subprocess.PIPE)
    val = popen.communicate()[0]
    if popen.returncode and not ignore_error:
        die('Command failed: %s' % c)

    return val

def read_pipe_lines(c):
    if verbose:
        sys.stderr.write('Reading pipe: %s\n' % c)
    ## todo: check return status
    pipe = os.popen(c, 'rb')
    val = pipe.readlines()
    if pipe.close():
        die('Command failed: %s' % c)

    return val

def system(cmd):
    if verbose:
        sys.stderr.write("executing %s\n" % cmd)
    if os.system(cmd) != 0:
        die("command failed: %s" % cmd)

def diffTreePattern():
    # This is a simple generator for the diff tree regex pattern. This could be
    # a class variable if this and parseDiffTreeEntry were a part of a class.
    pattern = re.compile(':(\d+) (\d+) (\w+) (\w+) ([A-Z])(\d+)?\t(.*?)((\t(.*))|$)')
    while True:
        yield pattern

def parseDiffTreeEntry(entry):
    """Parses a single diff tree entry into its component elements.

    See git-diff-tree(1) manpage for details about the format of the diff
    output. This method returns a dictionary with the following elements:

    src_mode - The mode of the source file
    dst_mode - The mode of the destination file
    src_sha1 - The sha1 for the source file
    dst_sha1 - The sha1 fr the destination file
    status - The one letter status of the diff (i.e. 'A', 'M', 'D', etc)
    status_score - The score for the status (applicable for 'C' and 'R'
                   statuses). This is None if there is no score.
    src - The path for the source file.
    dst - The path for the destination file. This is only present for
          copy or renames. If it is not present, this is None.

    If the pattern is not matched, None is returned."""

    match = diffTreePattern().next().match(entry)
    if match:
        return {
            'src_mode': match.group(1),
            'dst_mode': match.group(2),
            'src_sha1': match.group(3),
            'dst_sha1': match.group(4),
            'status': match.group(5),
            'status_score': match.group(6),
            'src': match.group(7),
            'dst': match.group(10)
        }
    return None

def isModeExec(mode):
    # Returns True if the given git mode represents an executable file,
    # otherwise False.
    return mode[-3:] == "755"

def isModeExecChanged(src_mode, dst_mode):
    return isModeExec(src_mode) != isModeExec(dst_mode)

# Some commands (eg. p4 print the entire repository) can result in gigabytes of
# data. In order to handle this without running out of memory, we have to
# process these items in batches of maybe 100 at a time. The P4CmdReader class
# handles this chunking of data.
class P4CmdReader:
    def __init__(self, cmd, stdin):
        self.MAX_CHUNKS = 100
        self.p4 = P4Helper().p4CmdListOpen(cmd, stdin)

    def __iter__(self):
        return self

    def next(self):
        try:
            return marshal.load(self.p4.stdout)
        except IOError, e:
            print "IOError while reading marshaller: %s" % repr(e)
            print e.strerror
            raise
        except EOFError:
            raise StopIteration

def currentGitBranch():
    return read_pipe("git name-rev HEAD").split(" ")[1].strip()

def isValidGitDir(path):
    if (os.path.exists(path + "/HEAD")
        and os.path.exists(path + "/refs") and os.path.exists(path + "/objects")):
        return True;
    return False

def parseRevision(ref):
    if gitBranchExists(ref):
        return read_pipe("git rev-parse %s" % ref).strip()
    else:
        return ""

def extractLogMessageFromGitCommit(commit):
    logMessage = ""

    ## fixme: title is first line of commit, not 1st paragraph.
    foundTitle = False
    for log in read_pipe_lines("git cat-file commit %s" % commit):
       if not foundTitle:
           if len(log) == 1:
               foundTitle = True
           continue

       logMessage += log
    return logMessage

def extractSettingsFromNotes(commit):
    values = {}
    note = read_pipe("git notes --ref=git-p4 show %s" % commit, True)
    m = re.search (r"^ *\[(.*)\]$", note)
    if not m:
        return values

    assignments = m.group(1).split (':')
    for a in assignments:
        vals = a.split ('=')
        key = vals[0].strip()
        val = ('='.join (vals[1:])).strip()
        if val.endswith ('\"') and val.startswith('"'):
            val = val[1:-1]

        values[key] = val

    paths = values.get("depot-paths")
    if not paths:
        paths = values.get("depot-path")
    if paths:
        values['depot-paths'] = paths.split(',')
    return values
    
    
def gitBranchExists(branch):
    proc = subprocess.Popen(["git", "rev-parse", branch],
                            stderr=subprocess.PIPE, stdout=subprocess.PIPE);
    return proc.wait() == 0;

_gitConfig = {}
def gitConfig(key):
    if not _gitConfig.has_key(key):
        _gitConfig[key] = read_pipe("git config %s" % key, ignore_error=True).strip()
    return _gitConfig[key]

def gitConfigList(key):
    if not _gitConfig.has_key(key):
        _gitConfig[key] = read_pipe("git config --get-all %s" % key, ignore_error=True).strip().split(os.linesep)
    return _gitConfig[key]

def p4BranchesInGit(branchesAreInRemotes = True):
    branches = {}

    cmdline = "git rev-parse --symbolic "
    if branchesAreInRemotes:
        cmdline += " --remotes"
    else:
        cmdline += " --branches"

    for line in read_pipe_lines(cmdline):
        line = line.strip()

        ## only import to p4/
        if not line.startswith('p4/') or line == "p4/HEAD":
            continue
        branch = line

        # strip off p4
        branch = re.sub ("^p4/", "", line)

        # branches["master"] = parseRevision("p4/master")
        branches[branch] = parseRevision(line) 
    return branches

def findUpstreamBranchPoint(head = "HEAD"):
    branches = p4BranchesInGit()
    # map from depot-path to branch name
    branchByDepotPath = {}
    for branch in branches.keys():
        tip = branches[branch]
        settings = extractLastSettingsFromNotes(tip)
        if settings.has_key("depot-paths"):
            paths = ",".join(settings["depot-paths"])
            if branchByDepotPath.has_key(paths):
                print "Warning: depot-path %s already covered by git branch %s" % (paths, branch)
            branchByDepotPath[paths] = "remotes/p4/" + branch

    settings = extractLastSettingsFromNotes(head)
    if settings.has_key("depot-paths"):
        paths = ",".join(settings["depot-paths"])
        if branchByDepotPath.has_key(paths):
            return [branchByDepotPath[paths], settings]
    return ["", settings]

def extractLastSettingsFromNotes(head):
    settings = None
    parent = 0
    while parent < 65535:
        commit = head + "~%s" % parent
        settings = extractSettingsFromNotes(commit)
        if settings.has_key("depot-paths"):
            return settings

        parent = parent + 1

    return settings

def createOrUpdateBranchesFromOrigin(localRefPrefix = "refs/remotes/p4/", silent=True):
    if not silent:
        print ("Creating/updating branch(es) in %s based on origin branch(es)"
               % localRefPrefix)

    originPrefix = "origin/p4/"

    for line in read_pipe_lines("git rev-parse --symbolic --remotes"):
        line = line.strip()
        if (not line.startswith(originPrefix)) or line.endswith("HEAD"):
            continue

        headName = line[len(originPrefix):]
        remoteHead = localRefPrefix + headName
        originHead = line

        original = extractSettingsFromNotes(originHead)
        if (not original.has_key('depot-paths')
            or not original.has_key('change')):
            continue

        update = False
        if not gitBranchExists(remoteHead):
            if verbose:
                print "creating %s" % remoteHead
            update = True
        else:
            settings = extractSettingsFromNotes(remoteHead)
            if settings.has_key('change') > 0:
                if settings['depot-paths'] == original['depot-paths']:
                    originP4Change = int(original['change'])
                    p4Change = int(settings['change'])
                    if originP4Change > p4Change:
                        print ("%s (%s) is newer than %s (%s). "
                               "Updating p4 branch from origin."
                               % (originHead, originP4Change,
                                  remoteHead, p4Change))
                        update = True
                else:
                    print ("Ignoring: %s was imported from %s while "
                           "%s was imported from %s"
                           % (originHead, ','.join(original['depot-paths']),
                              remoteHead, ','.join(settings['depot-paths'])))

        if update:
            system("git update-ref %s %s" % (remoteHead, originHead))

def originP4BranchesExist():
        return gitBranchExists("origin") or gitBranchExists("origin/p4") or gitBranchExists("origin/p4/master")

class Command:
    def __init__(self):
        self.usage = "usage: %prog [options]"
        self.needsGit = True
        self.p4 = P4Helper()

class P4Debug(Command):
    def __init__(self):
        Command.__init__(self)
        self.options = [
            optparse.make_option("--verbose", dest="verbose", action="store_true",
                                 default=False),
            ]
        self.description = "A tool to debug the output of p4 -G."
        self.needsGit = False
        self.verbose = False

    def run(self, args):
        j = 0
        for output in self.p4.p4CmdList(" ".join(args)):
            print 'Element: %d' % j
            j += 1
            print output
        return True

class P4RollBack(Command):
    def __init__(self):
        Command.__init__(self)
        self.options = [
            optparse.make_option("--verbose", dest="verbose", action="store_true"),
            optparse.make_option("--local", dest="rollbackLocalBranches", action="store_true")
        ]
        self.description = "A tool to debug the multi-branch import. Don't use :)"
        self.verbose = False
        self.rollbackLocalBranches = False

    def run(self, args):
        if len(args) != 1:
            return False
        maxChange = int(args[0])

        if "p4ExitCode" in self.p4.p4Cmd("changes -m 1"):
            die("Problems executing p4");

        if self.rollbackLocalBranches:
            refPrefix = "refs/heads/"
            lines = read_pipe_lines("git rev-parse --symbolic --branches")
        else:
            refPrefix = "refs/remotes/"
            lines = read_pipe_lines("git rev-parse --symbolic --remotes")

        for line in lines:
            if self.rollbackLocalBranches or (line.startswith("p4/") and line != "p4/HEAD\n"):
                line = line.strip()
                ref = refPrefix + line
                settings = extractSettingsFromNotes(ref)

                depotPaths = settings['depot-paths']
                change = settings['change']

                changed = False

                if len(self.p4.p4Cmd("changes -m 1 "  + ' '.join (['%s...@%s' % (p, maxChange)
                                                           for p in depotPaths]))) == 0:
                    print "Branch %s did not exist at change %s, deleting." % (ref, maxChange)
                    system("git update-ref -d %s `git rev-parse %s`" % (ref, ref))
                    continue

                while change and int(change) > maxChange:
                    changed = True
                    if self.verbose:
                        print "%s is at %s ; rewinding towards %s" % (ref, change, maxChange)
                    system("git update-ref %s \"%s^\"" % (ref, ref))
                    settings = extractSettingsFromNotes(ref)


                    depotPaths = settings['depot-paths']
                    change = settings['change']

                if changed:
                    print "%s rewound to %s" % (ref, change)

        return True

class P4FileReader:
    Bytes = 0
    LastFile = ''
    LastBytes = 0
    def __init__(self, files, clientSpecDirs):
        # Initialize P4FileReader object with a list of files to read. This
        # takes into account the clientSpecDirs passed in.
        # Each element of files is a dictionary with the following
        # elements:
        #
        # path: The complete path to the file in the depot, starting from "//"
        # action: The action to take. Eg: 'delete' 'purge'

        # list of files to commit.
        self.filesForCommit = []

        # list of files to read, filtered according to the client spec.
        self.filesToRead = []

        # mapping from path to file record.
        self.pathMap = {}

        self.filesRead = 0

        self.filterClientSpec( files, clientSpecDirs )

        self.reader = P4CmdReader('-x - print',
                             stdin='\n'.join(['%s#%s' % (f['path'], f['rev'])
                                              for f in self.filesToRead]) )

        # leftover record from previous time next() was called.
        self.leftover = None

    def filterClientSpec( self, files, clientSpecDirs ):
        # sets filesForCommit and filesToRead, filtered according to the client spec.
        for f in files:
            includeFile = False
            excludeFile = False
            if len(clientSpecDirs):
                for val in clientSpecDirs:
                    if f['path'].startswith(val[0]):
                        if val[1] > 0:
                            includeFile = True
                        else:
                            excludeFile = True
            else:
                includeFile = True

            if includeFile and not excludeFile:
                self.filesForCommit.append(f)
                self.pathMap[f['path']] = f
                if f['action'] not in ('delete', 'purge', 'move/delete'):
                    self.filesToRead.append(f)

    def printStatus(self, filename):
        if filename == self.LastFile and self.Bytes - self.LastBytes < 100*1024: return
        self.LastFile = filename
        self.LastBytes = self.Bytes
        if len(filename) <= 60:
            line = filename + " " * (63-len(filename))
        else:
            line = "..." + filename[len(filename)-60:]

        print "%s | %.1f MB (%d/%d files)\r" % (line,
            float(self.Bytes) / (1024*1024), self.filesRead + 1,
            len(self.filesToRead)),

    def __iter__(self):
        return self

    def next(self):
        # Return a record containing a file to commit.
        #
        # Perforce outputs a number of records for each file. The first one
        # contains basic information such as the change list and filename. This
        # is followed by a number of records containing only "code" and "data"
        # fields, which are the file data broken apart.

        # while perforce keeps giving us files we didn't ask for,
        # (Shouldn't ever happen, but handle it anyway)
        while 1:
            textBuffer = cStringIO.StringIO()

            if self.leftover:
                header = self.leftover
                self.leftover = None
            else:
                try:
                    header = self.reader.next()
                except StopIteration:
                    print "" # newline for status information
                    raise

            # now we have the header record.
            if not header.has_key('depotFile'):
                die("p4 print fails with: %s\n" % repr(header))

            self.printStatus(header['depotFile'])

            for record in self.reader:
                if record['code'] in ( 'text', 'unicode', 'binary', 'utf16' ):
                    # encountered subsequent data chunk. Append to file data.
                    textBuffer.write( record['data'] )
                    self.Bytes += len(record['data'])
                    del record['data']
                    self.printStatus(header['depotFile'])
                else:
                    # encountered the next header.
                    # store for processing next time.
                    self.leftover = record
                    break

            if header['type'].startswith('utf16'):
                # Don't even try to convert utf16. Ask p4 to write the file directly.
                tmpFile = tempfile.NamedTemporaryFile()
                P4Helper().p4_system("print -o \"%s\" \"%s\"" % (tmpFile.name, escapeStringP4(header['depotFile'])))
                text = open(tmpFile.name).read()
                tmpFile.close()
            else:
                text = textBuffer.getvalue()
            textBuffer.close()

            if header['type'] in ('text+ko', 'unicode+ko', 'binary+ko', 'utf16+ko'):
                text = re.sub(r'(?i)\$(Id|Header):[^$]*\$',r'$\1$', text)
            elif header['type'] in ('text+k', 'ktext', 'kxtext', 'unicode+k', 'binary+k', 'utf16+k'):
                text = re.sub(r'\$(Id|Header|Author|Date|DateTime|Change|File|Revision):[^$\n]*\$',r'$\1$', text)

            depotFile = None
            filePath = header['depotFile']
            if filePath in self.pathMap:
                depotFile = self.pathMap[filePath]
                depotFile['data'] = text
                self.filesRead += 1
                return depotFile
            else:
                # perforce gave us something we didn't ask for?
                print "Bad path: %s" % filePath
                continue
            

class P4Submit(Command):
    def __init__(self):
        Command.__init__(self)
        self.options = [
                optparse.make_option("--verbose", dest="verbose", action="store_true"),
                optparse.make_option("--origin", dest="origin"),
                optparse.make_option("--auto", dest="interactive", action="store_false", help="Automatically submit changelists without requiring editing"),
                optparse.make_option("-M", dest="detectRename", action="store_true", help="detect renames"),
                optparse.make_option("-C", dest="detectCopy", action="store_true", help="detect copies"),
                optparse.make_option("--import-local", dest="importIntoRemotes", action="store_false",
                                     help="Import into refs/heads/ , not refs/remotes"),
        ]
        self.description = "Submit changes from git to the perforce depot."
        self.usage += " [name of git branch to submit into perforce depot]"
        self.interactive = True
        self.origin = ""
        self.detectRename = False
        if gitConfig("git-p4.detectRename") == "true":
            self.detectRename = True
        self.detectCopy = False
        if gitConfig("git-p4.detectCopy") == "true":
            self.detectCopy = True
        self.verbose = False
        self.isWindows = (platform.system() == "Windows")
        self.importIntoRemotes = True
        if gitConfig("git-p4.importIntoRemotes") == "false":
            self.importIntoRemotes = False
        self.abort = False

    def check(self):
        if len(self.p4.p4CmdList("opened ...")) > 0:
            die("You have files opened with perforce! Close them before starting the sync.")

    # replaces everything between 'Description:' and the next P4 submit template field with the
    # commit message
    def prepareLogMessage(self, template, message):
        result = ""

        inDescriptionSection = False

        for line in template.split("\n"):
            if line.startswith("#"):
                result += line + "\n"
                continue

            if inDescriptionSection:
                if line.startswith("Files:") or line.startswith("Jobs:"):
                    inDescriptionSection = False
                else:
                    continue
            else:
                if line.startswith("Description:"):
                    inDescriptionSection = True
                    line += "\n"
                    for messageLine in message.split("\n"):
                        line += "\t" + messageLine + "\n"

            result += line + "\n"

        return result

    def prepareSubmitTemplate(self,  clnumber=""):
        # remove lines in the Files section that show changes to files outside the depot path we're committing into
        template = ""
        inFilesSection = False
        for line in self.p4.p4_read_pipe_lines("change -o %s" % clnumber):
            if line.endswith("\r\n"):
                line = line[:-2] + "\n"
            if inFilesSection:
                if line.startswith("\t"):
                    # path starts and ends with a tab
                    path = line[1:]
                    lastTab = path.rfind("\t")
                    if lastTab != -1:
                        path = path[:lastTab]
                        if not path.startswith(self.depotPath):
                            continue
                else:
                    inFilesSection = False
            else:
                if line.startswith("Files:"):
                    inFilesSection = True

            template += line

        return template

    def applyPatch(self, id):
        diffcmd = "git format-patch -k --stdout \"%s^\"..\"%s\"" % (id, id)
        patchcmd = diffcmd + " | git apply "
        tryPatchCmd = patchcmd + "--check -"
        applyPatchCmd = patchcmd + "--check --apply -"

        if os.system(tryPatchCmd) != 0:
            print "Unfortunately applying the change failed!"
            print "What do you want to do?"
            response = "x"
            while response != "s" and response != "a" and response != "w":
                response = raw_input("[s]kip this patch / [a]pply the patch forcibly "
                                     "and with .rej files / [w]rite the patch to a file (patch.txt) ")
            if response == "s":
                print "Skipping! Good luck with the next patches..."
                return False
            elif response == "a":
                os.system(applyPatchCmd)
                if len(self.filesToAdd) > 0:
                    print "You may also want to call p4 add on the following files:"
                    print " ".join(self.filesToAdd)
                if len(self.filesToDelete):
                    print "The following files should be scheduled for deletion with p4 delete:"
                    print " ".join(self.filesToDelete)
                die("Please resolve and submit the conflict manually and "
                    + "continue afterwards with git-p4 submit --continue")
            elif response == "w":
                system(diffcmd + " > patch.txt")
                print "Patch saved to patch.txt in %s !" % self.clientPath
                die("Please resolve and submit the conflict manually and "
                    "continue afterwards with git-p4 submit --continue")

        system(applyPatchCmd)
        return True

    def integrateFile(self, diff, changelist=""):
        dest = self.p4.integrateFile(diff, changelist)
        if isModeExecChanged(diff['src_mode'], diff['dst_mode']):
            self.filesToChangeExecBit[dest] = diff['dst_mode']
        return dest

    def submitCommit(self, submitTemplate):
        return self.p4.p4_read_write_pipe("-G submit -i", submitTemplate)

    def revertCommit(self):
        for f in self.editedFiles:
            self.p4.p4_system("revert \"%s\"" % escapeStringP4(f));
        for f in self.filesToAdd:
            self.p4.p4_system("revert \"%s\"" % escapeStringP4(f));
            system("rm %s" % escapeString(f))

    def setExecutableBits(self):
        # Set/clear executable bits
        for f in self.filesToChangeExecBit.keys():
            mode = self.filesToChangeExecBit[f]
            self.p4.setP4ExecBit(os.path.join(self.clientPath, f), mode)

    def manualSubmitMessage(self, fileName):
        print ("Perforce submit template written as %s. Please review/edit and then use p4 submit -i < %s to submit directly!"
               % (fileName, fileName))

    def submit(self, template, logMessage,  diff):
        # submit files to p4. Return changelist number, or 0 if not submitted
        changelist = 0
        chdir(self.clientPath)
        submitTemplate = self.prepareLogMessage(template, logMessage)
        if os.environ.has_key("P4DIFF"):
            del(os.environ["P4DIFF"])
        separatorLine = "######## everything below this line is just the diff #######"

        [handle, fileName] = tempfile.mkstemp()
        tmpFile = os.fdopen(handle, "w+")
        tmpFileContent = submitTemplate + separatorLine + "\n" + diff
        if self.isWindows:
            tmpFileContent = tmpFileContent.replace("\n", "\r\n")
        tmpFile.write(tmpFileContent)
        tmpFile.close()
        if self.interactive:
            mtime = os.stat(fileName).st_mtime
            defaultEditor = "vi"
            if self.isWindows:
                defaultEditor = "notepad"
            if os.environ.has_key("P4EDITOR"):
                editor = os.environ.get("P4EDITOR")
            else:
                editor = os.environ.get("EDITOR", defaultEditor);
            system(editor + " " + fileName)

            response = "y"
            if os.stat(fileName).st_mtime <= mtime:
                response = "x"
                while response != "y" and response != "a":
                    print ""
                    response = raw_input("Submit template unchanged. Submit anyway? [y]es, [a]bort ")
                if response == "a":
                    self.abort = True;
        else:
            response = "y"

        if response == "y":
            # rewrite the file with everything below separatorLine stripped
            tmpFile = open(fileName, "r")
            message = tmpFile.read()
            tmpFile.close()
            tmpFile = tempfile.NamedTemporaryFile()
            submitTemplate = message[:message.index(separatorLine)]
            tmpFile.write(submitTemplate)
            tmpFile.flush()

            cmd = "cat %s | %s" % (tmpFile.name, self.p4.p4_build_cmd("submit -i"))
            popen = subprocess.Popen(cmd, shell=True, stdout=subprocess.PIPE)
            output = popen.communicate()[0]
            tmpFile.close
            if popen.returncode:
                die('Command failed: %s' % cmd)
            match = re.search("Change ([0-9]+) submitted", output)
            if match:
                changelist = match.group(1)
        else:
            self.revertCommit()

        os.remove(fileName)
        return changelist

    def addOrDeleteFiles(self, changelist=""):
        for f in self.filesToAdd:
            # don't do p4 escaping when adding files (http://www.perforce.com/perforce/doc.current/manuals/cmdref/o.fspecs.html)
            # In fact, we only need to escape the dollar sign
            self.p4.p4_system("add -f %s \"%s\"" % (changelist, escapeStringP4ForAdd(f)))
            if f in self.editedFiles:
                self.p4.p4_system("edit %s \"%s\"" % (changelist, escapeStringP4(f)))
        for f in self.filesToDelete:
            self.p4.p4_system("revert %s \"%s\"" % (changelist, escapeStringP4(f)))
            self.p4.p4_system("delete %s \"%s\"" % (changelist, escapeStringP4(f)))

    def addFilesToChangelist(self, id, diffOpts):
        self.filesToAdd = set()
        self.filesToDelete = set()
        self.editedFiles = set()
        self.filesToChangeExecBit = {}
        self.getChangedFiles(diffOpts, id)
        for f in self.editedFiles:
            self.p4.p4_system("edit \"%s\"" % escapeStringP4(f))

    def getChangedFiles(self, diffOpts, id):
        diff = read_pipe_lines("git diff-tree -r %s \"%s^\" \"%s\"" % (diffOpts, id, id))
        for line in diff:
            diff = parseDiffTreeEntry(line)
            modifier = diff['status']
            path = diff['src']
            if modifier == "M":
                if isModeExecChanged(diff['src_mode'], diff['dst_mode']):
                    self.filesToChangeExecBit[path] = diff['dst_mode']
                self.editedFiles.add(path)
            elif modifier == "A":
                self.filesToAdd.add(path)
                self.filesToChangeExecBit[path] = diff['dst_mode']
                if path in self.filesToDelete:
                    self.filesToDelete.remove(path)
            elif modifier == "D":
                self.filesToDelete.add(path)
                if path in self.filesToAdd:
                    self.filesToAdd.remove(path)
                if path in self.editedFiles:
                    self.editedFiles.remove(path)
            elif modifier == "R":
                self.editedFiles.add(self.integrateFile(diff))
                self.filesToDelete.add(diff['src'])
            elif modifier == "C":
                self.editedFiles.add(self.integrateFile(diff))
            else:
                # the following types are unsupported:
                # T (changed type, i.e. regular file, symlink, submodule, ...), U (unmerged),
                # X (Unknown), B (pairing broken)
                die("unknown modifier %s for %s" % (modifier, path))

    def applyCommit(self, id):
        print "Applying %s" % (read_pipe("git log --max-count=1 --pretty=oneline %s" % id))
        diffOpts = ("", "-M")[self.detectRename]
        diffOpts = (diffOpts, "-C")[self.detectCopy]
        self.addFilesToChangelist(id, diffOpts)

        if not self.applyPatch(id):
            self.revertCommit()

        self.addOrDeleteFiles()
        
        # Set/clear executable bits
        self.setExecutableBits()

        logMessage = extractLogMessageFromGitCommit(id)
        logMessage = logMessage.strip()

        #diff = p4_read_pipe("diff -du ...")
        #perforce's diff -du ... breaks if one of the files has been deleted. This is a p4 bug not a git-p4 bug
        diff = "\n".join( read_pipe_lines("git diff \"%s^\" \"%s\"" % (id, id)) )
        template = self.prepareSubmitTemplate()
        changelist = self.submit(template, logMessage, diff)
        
        # Add note
        if changelist > 0:
            cmd = 'git notes --ref=git-p4 add -m "[depot-paths = \\"%s\\": change = %s]" %s' % (self.depotPath, changelist, id)
            system(cmd)

    def applyCommits(self):
        while len(self.commits) > 0 and self.abort == False:
            commit = self.commits[0]
            self.commits = self.commits[1:]
            self.applyCommit(commit)

    def sync(self, settings):
        unused = settings
        self.p4.p4_system("sync ...")

    def run(self, args):
        if len(args) == 0:
            self.master = currentGitBranch()
            if len(self.master) == 0 or not gitBranchExists("refs/heads/%s" % self.master):
                die("Detecting current git branch failed!")
        elif len(args) == 1:
            self.master = args[0]
        else:
            return False

        allowSubmit = gitConfig("git-p4.allowSubmit")
        if len(allowSubmit) > 0 and not self.master in allowSubmit.split(","):
            die("%s is not in git-p4.allowSubmit" % self.master)

        [upstream, settings] = findUpstreamBranchPoint()
        self.depotPath = settings['depot-paths'][0]
        if len(self.origin) == 0:
            self.origin = upstream

        if self.verbose:
            print "Origin branch is " + self.origin

        if len(self.depotPath) == 0:
            print "Internal error: cannot locate perforce depot path from existing branches"
            sys.exit(128)

        self.clientPath = self.p4.p4Where(self.depotPath)

        if self.isWindows:
        	self.clientPath = self.clientPath.replace("\\", "/")

        if len(self.clientPath) == 0:
            print "Error: Cannot locate perforce checkout of %s in client view" % self.depotPath
            sys.exit(128)

        print "Perforce checkout for depot path %s located at %s" % (self.depotPath, self.clientPath)
        self.oldWorkingDirectory = os.getcwd()

        chdir(self.clientPath)
        print "Syncronizing p4 checkout..."
        self.sync(settings)

        self.check()

        self.commits = []
        for line in read_pipe_lines("git rev-list --no-merges %s..%s" % (self.origin, self.master)):
            self.commits.append(line.strip())
        self.commits.reverse()

        if self.verbose:
            print "Commits to apply: %s" % self.commits

        self.applyCommits()
        
        if self.abort == False:
            system("git update-ref %s%s %s" % (getRefsPrefix(self.importIntoRemotes), self.master, self.master))

            if len(self.commits) == 0:
                print "All changes applied!"
                chdir(self.oldWorkingDirectory)

        return True

class P4Sync(Command):
    delete_actions = ( "delete", "move/delete", "purge" )
    merge_actions = ( "branch", "integrate" )
    
    def __init__(self):
        Command.__init__(self)
        self.options = [
                optparse.make_option("--branch", dest="branch"),
                optparse.make_option("--detect-branches", dest="detectBranches", action="store_true"),
                optparse.make_option("--changesfile", dest="changesFile"),
                optparse.make_option("--silent", dest="silent", action="store_true"),
                optparse.make_option("--detect-labels", dest="detectLabels", action="store_true"),
                optparse.make_option("--verbose", dest="verbose", action="store_true"),
                optparse.make_option("--debug", dest="debug", action="store_true"),
                optparse.make_option("--restart-import", dest="restartImport", action="store_true"),
                optparse.make_option("--import-local", dest="importIntoRemotes", action="store_false",
                                     help="Import into refs/heads/ , not refs/remotes"),
                optparse.make_option("--max-changes", dest="maxChanges"),
                optparse.make_option("--keep-path", dest="keepRepoPath", action='store_true',
                                     help="Keep entire BRANCH/DIR/SUBDIR prefix during import"),
                optparse.make_option("--use-client-spec", dest="useClientSpec", action='store_true',
                                     help="Only sync files that are included in the Perforce Client Spec"),
                optparse.make_option("--file-dump", dest="fileDump", action='store_true',
                                     help="Save file git-p4-dump instead of passing data through to git fast-import. Useful for large repositories."),
                optparse.make_option("--no-getuserlist", dest="getUserList", action='store_false',
                                     help="Don't get the list of users from Perforce if a commit author can't be found. Trust cached userlist instead."),
                optparse.make_option("--fuzzy-tags", dest="fuzzyTags", action='store_true',
                                     help="Create tag even if number of files doesn't match when all revisions of files in tag match.")
        ]
        self.description = """Imports from Perforce into a git repository.\n
    example:
    //depot/my/project/ -- to import the current head
    //depot/my/project/@all -- to import everything
    //depot/my/project/@1,6 -- to import only from revision 1 to 6

    (a ... is not needed in the path p4 specification, it's added implicitly)"""

        self.usage += " //depot/path[@revRange]"
        self.silent = False
        self.createdBranches = set()
        self.branch = ""
        self.detectBranches = False
        self.detectLabels = False
        self.changesFile = ""
        self.syncWithOrigin = True
        self.verbose = False
        self.restartImport = False
        self.importIntoRemotes = True
        if gitConfig("git-p4.importIntoRemotes") == "false":
            self.importIntoRemotes = False
        self.maxChanges = ""
        self.isWindows = (platform.system() == "Windows")
        self.keepRepoPath = False
        self.depotPaths = None
        self.p4BranchesInGit = []
        self.cloneExclude = []
        self.useClientSpec = False
        self.fileDump = False
        self.clientSpecDirs = []
        self.markCounter = 1
        self.p4FileReader = P4FileReader
        self.debug = False
        self.depotPaths = []
        self.changeRange = ""
        self.initialParent = ""
        self.initialNoteParent = ""
        self.previousDepotPaths = []
        self.getUserList = True
        self.fuzzyTags = False
        self.branchCommits = {} # last committed change (mark number) on a branch
        self.changeListCommits = {} # changelist numbers and corresponding marks

        self.knownBranches = {}
        self.initialParents = {}
        
        if gitConfig("git-p4.syncFromOrigin") == "false":
            self.syncWithOrigin = False

    def extractFilesFromCommit(self, commit):
        self.cloneExclude = [re.sub(r"\.\.\.$", "", path)
                             for path in self.cloneExclude]
        files = []
        fnum = 0
        while commit.has_key("depotFile%s" % fnum):
            path =  commit["depotFile%s" % fnum]

            if [p for p in self.cloneExclude
                if path.startswith (p)]:
                found = False
            else:
                found = [p for p in self.depotPaths
                         if path.startswith (p)]
            if not found:
                fnum = fnum + 1
                continue

            f = {}
            f["path"] = path
            f["rev"] = commit["rev%s" % fnum]
            f["action"] = commit["action%s" % fnum]
            f["type"] = commit["type%s" % fnum]
            files.append(f)
            fnum = fnum + 1
        return files

    def stripRepoPath(self, path, prefixes):
        if self.keepRepoPath:
            prefixes = [re.sub("^(//[^/]+/).*", r'\1', prefixes[0])]

        for p in prefixes:
            if path.startswith(p):
                path = path[len(p):]

        return path

    def splitFilesIntoBranches(self, commit):
        branches = {}
        fnum = 0
        while commit.has_key("depotFile%s" % fnum):
            path =  commit["depotFile%s" % fnum]
            found = [p for p in self.depotPaths
                     if path.startswith (p)]
            if not found:
                fnum = fnum + 1
                continue

            f = {}
            f["path"] = path
            f["rev"] = commit["rev%s" % fnum]
            f["action"] = commit["action%s" % fnum]
            f["type"] = commit["type%s" % fnum]
            fnum = fnum + 1

            relPath = self.stripRepoPath(path, self.depotPaths)

            for branch in self.knownBranches.keys():

                # add a trailing slash so that a commit into qt/4.2foo doesn't end up in qt/4.2
                if relPath.startswith(branch + "/"):
                    if branch not in branches:
                        branches[branch] = []
                    branches[branch].append(f)
                    break

        return branches

    ## Should move this out, doesn't use SELF.
    def readP4Files(self, files):
        filesForCommit = []
        filesToRead = []

        # filter files by clientspec. Also, don't get the contents of files
        # which we are to delete or purge.
        for f in files:
            includeFile = False
            excludeFile = False
            for val in self.clientSpecDirs:
                if f['path'].startswith(val[0]):
                    if val[1] > 0:
                        includeFile = True
                    else:
                        excludeFile = True

            if includeFile and not excludeFile:
                filesForCommit.append(f)
                if f['action'] not in self.delete_actions:
                    filesToRead.append(f)

        filedata = []
        if len(filesToRead) > 0:
            filedata = self.p4.p4CmdList('-x - print',
                                 stdin='\n'.join(['%s#%s' % (f['path'], f['rev'])
                                                  for f in filesToRead]),
                                 stdin_mode='w+')

            if "p4ExitCode" in filedata[0]:
                die("Problems executing p4. Error: [%d]."
                    % (filedata[0]['p4ExitCode']));

        # Perforce outputs a number of records for each file. The first one
        # contains basic information such as the change list and filename. This
        # is followed by a number of records containing only "code" and "data"
        # fields, which are the file data broken apart.
        j = 0;
        contents = {}
        # for each file,
        while j < len(filedata):
            stat = filedata[j]
            j += 1
            text = ''
            # if it's not the last file and it's code type is text, unicode, or
            # binary,
            while j < len(filedata) and filedata[j]['code'] in ('text', 'unicode', 'binary', 'utf16'):
                # add the contents of the file to text.
                # repeat for all other files.
                text += filedata[j]['data']
                del filedata[j]['data']
                j += 1

            if not stat.has_key('depotFile'):
                sys.stderr.write("p4 print fails with: %s\n" % repr(stat))
                continue

            if stat['type'] in ('text+ko', 'unicode+ko', 'binary+ko', 'utf16+ko'):
                text = re.sub(r'(?i)\$(Id|Header):[^$]*\$',r'$\1$', text)
            elif stat['type'] in ('text+k', 'ktext', 'kxtext', 'unicode+k', 'binary+k', 'utf16+k'):
                text = re.sub(r'\$(Id|Header|Author|Date|DateTime|Change|File|Revision):[^$\n]*\$',r'$\1$', text)

            contents[stat['depotFile']] = text

        for f in filesForCommit:
            path = f['path']
            if contents.has_key(path):
                f['data'] = contents[path]

        return filesForCommit

    def commit(self, details, files, branch, branchPrefixes, parent = "", noteParent = ""):
        epoch = details["time"]
        author = details["user"]
        change = int(details["change"])

        if self.verbose:
            print "commit into %s" % branch

        # start with reading files; if that fails, we should not
        # create a commit.
        new_files = []
        for f in files:
            if [p for p in branchPrefixes if f['path'].startswith(p)]:
                new_files.append (f)
            else:
                sys.stderr.write("Ignoring file outside of prefix: %s\n" % f['path'])
        #files = self.readP4Files(new_files)

        self.gitStream.write("commit %s\n" % branch)
        self.gitStream.write("mark :%s\n" % self.markCounter)
        committer = ""
        if author not in self.users and self.getUserList:
            self.getUserMapFromPerforceServer()
        if author in self.users:
            committer = "%s %s %s" % (self.users[author], epoch, self.tz)
        else:
            committer = "%s <a@b> %s %s" % (author, epoch, self.tz)

        self.gitStream.write("committer %s\n" % committer)

        self.gitStream.write("data <<EOT\n")
        self.gitStream.write(details["desc"])
        self.gitStream.write("\nEOT\n\n")
        if len(parent) > 0:
            if self.verbose:
                print "parent %s" % parent
            self.gitStream.write("from %s\n" % parent)
        elif self.branchCommits.has_key(branch):
            self.gitStream.write("from :%s\n" % self.branchCommits[branch])

        if self.detectBranches and self.isMergeCommit(new_files):
            (parentChange, parentBranch) = self.getMergeParentCommit(new_files, change)
            # if parentBranch is None we probably have to deal with an integration where the source was ignored
            if parentBranch:
                if self.changeListCommits.has_key(parentChange):
                    self.gitStream.write("merge :%s\n" % self.changeListCommits[parentChange])
                else:
                    # need to get change number from git repo - it was imported before
                    commit = self.getGitCommitFromChange(parentBranch, parentChange)
                    if commit == None:
                        sys.stderr.write("Can't find second parent change for merge for changelist @%s (calculated @%s)\n" % (change, parentChange))
                    else:
                        self.gitStream.write("merge %s\n" % commit)

        for f in self.p4FileReader( new_files, self.clientSpecDirs ):
            if f["type"] == "apple":
                print "\nfile %s is a strange apple file that forks. Ignoring!" % f['path']
                continue

            relPath = self.stripRepoPath(f['path'], branchPrefixes)
            if f['action'] in self.delete_actions:
                self.gitStream.write("D %s\n" % relPath)
            else:
                data = f['data']
                del f['data']

                mode = "644"
                if self.p4.isP4Exec(f["type"]):
                    mode = "755"
                elif f["type"] == "symlink":
                    mode = "120000"
                    # p4 print on a symlink contains "target\n", so strip it off
                    data = data[:-1]

                if self.isWindows and f["type"].endswith("text"):
                    data = data.replace("\r\n", "\n")

                self.gitStream.write("M %s inline %s\n" % (mode, relPath))
                self.gitStream.write("data %s\n" % len(data))
                self.gitStream.write(data)
                self.gitStream.write("\n")

        for f in new_files:
            includeFile = False
            excludeFile = False
            relPath = self.stripRepoPath(f['path'], branchPrefixes)
            if len(self.clientSpecDirs):
                for val in self.clientSpecDirs:
                    if f['path'].startswith(val[0]):
                        if val[1] > 0:
                            includeFile = True
                        else:
                            excludeFile = True
            else:
                includeFile = True

            if includeFile and not excludeFile:
                if f['action'] in self.delete_actions:
                    self.gitStream.write("D %s\n" % relPath)

        self.gitStream.write("\n")
        
        #commit refs/notes/git-p4
        #mark :2
        #committer <someuser@example.com> 1289238991 +0100
        #data 21
        #Note added by git-p4
        #N inline :1
        #data <<EOT
        #[depot-paths = "//depot/": change = 33255]
        #EOT
        self.gitStream.write("commit refs/notes/git-p4\n")
        self.gitStream.write("mark :%s\n" % (self.markCounter + 1))
        self.gitStream.write("committer %s\n" % committer)
        self.gitStream.write("data 28\n")
        self.gitStream.write("Note added by git-p4 import\n")
        if len(noteParent) > 0:
            if self.verbose:
                print "note parent %s" % noteParent
            self.gitStream.write("from %s\n" % noteParent)
        self.gitStream.write("N inline :%s\n" % self.markCounter)
        self.gitStream.write("data <<EOT\n[depot-paths = \"%s\": change = %s"
                             % (','.join (branchPrefixes), details["change"]))
        if len(details['options']) > 0:
            self.gitStream.write(": options = %s" % details['options'])
        self.gitStream.write("]\nEOT\n\n")

        self.branchCommits[branch] = self.markCounter
        self.changeListCommits[change] = self.markCounter
        self.markCounter += 2

        if self.labels.has_key(change):
            label = self.labels[change]
            labelDetails = label[0]
            labelRevisions = label[1]
            if self.verbose:
                print "Change %s is labeled %s" % (change, labelDetails)

            files = self.p4.p4CmdList("files " +  ' '.join (['"%s@%s"' % (p, change)
                                                for p in labelDetails["Views"]]))
            cleanedFiles = {}
            for info in files:
                cleanedFiles[info["depotFile"]] = info["rev"]

            if len(cleanedFiles) == len(labelRevisions) or self.fuzzyTags:

                if self.fuzzyTags and len(cleanedFiles) != len(labelRevisions):
                    for fileInLabel in labelRevisions:
                        if not cleanedFiles.has_key(fileInLabel) or cleanedFiles[fileInLabel] != labelRevisions[fileInLabel]:
                            print ("Tag %s does not match with change %s: revision of file %s different" 
                                   % (labelDetails["label"], change, fileInLabel))
                            return

                if cleanedFiles == labelRevisions or self.fuzzyTags:
                    self.gitStream.write("tag tag_%s\n" % labelDetails["label"])
                    self.gitStream.write("from %s\n" % branch)

                    owner = labelDetails["Owner"]
                    tagger = ""
                    if author in self.users:
                        tagger = "%s %s %s" % (self.users[owner], epoch, self.tz)
                    else:
                        tagger = "%s <a@b> %s %s" % (owner, epoch, self.tz)
                    self.gitStream.write("tagger %s\n" % tagger)
                    self.gitStream.write("data <<EOT\n")
                    self.gitStream.write(labelDetails["Description"])
                    self.gitStream.write("\nEOT\n\n")

                else:
                    if not self.silent:
                        print ("Tag %s does not match with change %s: files do not match."
                               % (labelDetails["label"], change))

            else:
                if not self.silent:
                    print ("Tag %s does not match with change %s: file count is different (%s vs. %s from label)."
                           % (labelDetails["label"], change, len(cleanedFiles), len(labelRevisions)))

    def isMergeCommit(self, files):
        # we consider a changelist to be a merge if the majority of files have a
        # merge or integrate action.
        i = 0
        for info in files:
            if info["action"] in self.merge_actions:
                i = i + 1
        return i > len(files) / 2

    def getGitCommitFromChange(self, branch, change):
        # Returns the commit where change was imported into
        settings = None
        parent = 0
        while parent < 65535:
            commit = "p4/" + branch + "~%s" % parent
            settings = extractSettingsFromNotes(commit)
            if not settings:
                return None
            if settings.has_key("change") and int(settings["change"]) == change:
                return commit
            parent = parent + 1
        return None

    def getMergeParentCommit(self, files, changeNo):
        # find and return the highest changelist number that this merge is based on
        branches = p4BranchesInGit(self.importIntoRemotes)
        highestParentChange = 0
        parentBranch = None
        for info in files:
            filelog = self.p4.p4CmdList("filelog -i -h -m 2 \"%s@%s\"" % (info['path'], changeNo))
            if len(filelog) >= 2 and filelog[1].has_key("change0"):
                newChange = int(filelog[1]["change0"])
                tmpBranch = filelog[1]["depotFile"]
            elif len(filelog) >= 1 and filelog[0].has_key("how0,0") and filelog[0]["how0,0"] == "merge from":
                tmpBranch = filelog[0]["file0,0"]
                parentFileLog = self.p4.p4CmdList("filelog -i -h -m 2 \"%s@%s\"" % (tmpBranch, changeNo))
                newChange = int(parentFileLog[0]["change0"])
            else:
                continue
            # strip of // from the  beginning
            tmpBranch = tmpBranch[2:]
            for branch in branches:
                if tmpBranch.startswith(branch):
                    if branch != parentBranch and parentBranch:
                        sys.stderr.write("File integrations coming from different branches are not supported (have %s, now %s)" % (parentBranch, branch))
                    else:
                        parentBranch = branch;
                    break;
            if newChange > highestParentChange:
                highestParentChange = newChange
        return (highestParentChange, parentBranch)

    def getUserCacheFilename(self):
        home = os.environ.get("HOME", os.environ.get("USERPROFILE"))
        return home + "/.gitp4-usercache.txt"

    def getUserMapFromPerforceServer(self):
        if self.userMapFromPerforceServer:
            return
        self.users = {}

        for output in self.p4.p4CmdList("users"):
            if not output.has_key("User"):
                continue
            self.users[output["User"]] = output["FullName"] + " <" + output["Email"] + ">"


        s = ''
        for (key, val) in self.users.items():
            s += "%s\t%s\n" % (key, val)

        open(self.getUserCacheFilename(), "wb").write(s)
        self.userMapFromPerforceServer = True

    def loadUserMapFromCache(self):
        self.users = {}
        self.userMapFromPerforceServer = False
        try:
            cache = open(self.getUserCacheFilename(), "rb")
            lines = cache.readlines()
            cache.close()
            for line in lines:
                entry = line.strip().split("\t")
                self.users[entry[0]] = entry[1]
        except IOError:
            if self.verbose:
                print "IO Error processing line %s" % line
            if self.getUserList:
                self.getUserMapFromPerforceServer()
        except IndexError:
            if self.verbose:
                print "Index Error processing line %s" % line
            if self.getUserList:
                self.getUserMapFromPerforceServer()

    def getLabels(self):
        self.labels = {}

        l = self.p4.p4CmdList("labels %s..." % ' '.join (self.depotPaths))
        if len(l) > 0 and not self.silent:
            print "Finding files belonging to labels in %s" % `self.depotPaths`

        for output in l:
            if output['code'] == 'error':
                sys.stderr.write("p4 returned an error: %s\n"
                                 % output['data'])
                sys.exit(1)
            label = output["label"]
            details = self.p4.p4Cmd("label -o \"%s\"" % label)
            viewIdx = 0
            views = []
            while details.has_key("View%s" % viewIdx):
                views.append(details["View%s" % viewIdx])
                viewIdx = viewIdx + 1
                output["Views"] = views

            revisions = {}
            newestChange = 0
            if self.verbose:
                print "Querying files for label %s" % label
            for f in self.p4.p4CmdList("files "
                                  +  ' '.join (['"%s...@%s"' % (p, label)
                                                for p in self.depotPaths])):
                revisions[f["depotFile"]] = f["rev"]
                change = int(f["change"])
                if change > newestChange:
                    newestChange = change

            self.labels[newestChange] = [output, revisions]

        if self.verbose:
            print "Label changes: %s" % self.labels.keys()

    def guessProjectName(self):
        for p in self.depotPaths:
            if p.endswith("/"):
                p = p[:-1]
            p = p[p.strip().rfind("/") + 1:]
            if not p.endswith("/"):
               p += "/"
            return p

    def getBranchMapping(self):
        lostAndFoundBranches = set()
        sourceBranches = {}
<<<<<<< HEAD
=======

        user = gitConfig("git-p4.branchUser")
        if len(user) > 0:
            command = "branches -u %s" % user
        else:
            command = "branches"
>>>>>>> 59cd5079

        for info in self.p4.p4CmdList(command):
            details = self.p4.p4Cmd("branch -o \"%s\"" % info["branch"])
            viewIdx = 0
            while details.has_key("View%s" % viewIdx):
                paths = details["View%s" % viewIdx].split(" ")
                viewIdx = viewIdx + 1
                # require standard //depot/foo/... //depot/bar/... mapping (or at least *.*)
<<<<<<< HEAD
                if len(paths) != 2 or not (paths[0].endswith("/...") or paths[1].endswith("/...") or paths[0].endswith("/*.*") or paths[1].endswith("/*.*")):
=======
                if len(paths) != 2 or not ( paths[0].endswith("/...") or paths[1].endswith("/...") or paths[0].endswith("/*.*") or paths[1].endswith("/*.*") ):
>>>>>>> 59cd5079
                    continue
                source = paths[0]
                destination = paths[1]
                ## HACK
                if source.startswith(self.depotPaths[0]) and destination.startswith(self.depotPaths[0]):
                    source = source[len(self.depotPaths[0]):-4]
                    destination = destination[len(self.depotPaths[0]):-4]

                    if destination in self.knownBranches:
                        if not self.silent:
                            print "p4 branch %s defines a mapping from %s to %s" % (info["branch"], source, destination)
                            print "but there exists another mapping from %s to %s already!" % (self.knownBranches[destination], destination)
                        continue

                    self.knownBranches[destination] = source
                    sourceBranches[source] = destination

                    lostAndFoundBranches.discard(destination)

                    if source not in self.knownBranches:
                        lostAndFoundBranches.add(source)

        # Perforce does not strictly require branches to be defined, so we also
        # check git config for a branch list.
        #
        # Example of branch definition in git config file:
        # [git-p4]
        #   branchList=main:branchA
        #   branchList=main:branchB
        #   branchList=branchA:branchC
        configBranches = gitConfigList("git-p4.branchList")
        for branch in configBranches:
            if branch:
                (source, destination) = branch.split(":")
                self.knownBranches[destination] = source

                lostAndFoundBranches.discard(destination)

                if source not in self.knownBranches:
                    lostAndFoundBranches.add(source)

        for branch in lostAndFoundBranches:
            self.knownBranches[branch] = branch

        # don't allow nested branches like foo/bla and foo as two separate branches.
        for branch in sourceBranches.keys():
            tmp = re.sub("^([^/]+)/.*", r'\1', branch)
            if tmp in sourceBranches and tmp != branch:
                del self.knownBranches[sourceBranches[branch]]
                del sourceBranches[branch]
        for branch in self.knownBranches.keys():
            tmp = re.sub("^([^/]+)/.*", r'\1', branch)
            if tmp in self.knownBranches and tmp != branch:
                del self.knownBranches[branch]

    def getBranchMappingFromGitBranches(self):
        branches = p4BranchesInGit(self.importIntoRemotes)
        for branch in branches.keys():
            if branch == "master":
                branch = "main"
            else:
                branch = branch[len(self.projectName):]
            self.knownBranches[branch] = branch

    def listExistingP4GitBranches(self):
        # branches holds mapping from name to commit
        branches = p4BranchesInGit(self.importIntoRemotes)
        self.p4BranchesInGit = branches.keys()
        for branch in branches.keys():
            self.initialParents[self.refPrefix + branch] = branches[branch]

    def updateOptionDict(self, d):
        option_keys = {}
        if self.keepRepoPath:
            option_keys['keepRepoPath'] = 1

        d["options"] = ' '.join(sorted(option_keys.keys()))

    def readOptions(self, d):
        self.keepRepoPath = (d.has_key('options')
                             and ('keepRepoPath' in d['options']))

    def gitRefForBranch(self, branch):
        if branch == "main":
            return self.refPrefix + "master"

        if len(branch) <= 0:
            return branch

        return self.refPrefix + self.projectName + branch

    def gitCommitByP4Change(self, ref, change):
        if self.verbose:
            print "looking in ref " + ref + " for change %s using bisect..." % change

        earliestCommit = ""
        latestCommit = parseRevision(ref)

        while True:
            if self.verbose:
                print "trying: earliest %s latest %s" % (earliestCommit, latestCommit)
            nextCommit = read_pipe("git rev-list --bisect %s %s" % (latestCommit, earliestCommit)).strip()
            if len(nextCommit) == 0:
                if self.verbose:
                    print "argh"
                return ""
            settings = extractSettingsFromNotes(nextCommit)
            currentChange = int(settings['change'])
            if self.verbose:
                print "current change %s" % currentChange

            if currentChange == change:
                if self.verbose:
                    print "found %s" % nextCommit
                return nextCommit

            if currentChange < change:
                earliestCommit = "^%s" % nextCommit
            else:
                latestCommit = "%s" % nextCommit

        return ""

    def importNewBranch(self, branch, maxChange):
        # make fast-import flush all changes to disk and update the refs using the checkpoint
        # command so that we can try to find the branch parent in the git history
        self.gitStream.write("checkpoint\n\n");
        self.gitStream.flush();
        branchPrefix = self.depotPaths[0] + branch + "/"
        commitRange = "@1,%s" % maxChange
        #print "prefix" + branchPrefix
        changes = self.p4.p4ChangesForPaths([branchPrefix], commitRange)
        if len(changes) <= 0:
            return False
        firstChange = changes[0]
        #print "first change in branch: %s" % firstChange
        sourceBranch = self.knownBranches[branch]
        sourceDepotPath = self.depotPaths[0] + sourceBranch
        sourceRef = self.gitRefForBranch(sourceBranch)
        #print "source " + sourceBranch

        branchParentChange = int(self.p4.p4Cmd("changes -m 1 %s/...@1,%s" % (sourceDepotPath, firstChange))["change"])
        #print "branch parent: %s" % branchParentChange
        gitParent = self.gitCommitByP4Change(sourceRef, branchParentChange)
        if len(gitParent) > 0:
            self.initialParents[self.gitRefForBranch(branch)] = gitParent
            #print "parent git commit: %s" % gitParent

        self.importChanges(changes)
        return True

    def importChanges(self, changes, restartImport = False):
        cnt = 0
        for change in changes:
            description = self.p4.p4Cmd("describe -s %s" % change)
            self.updateOptionDict(description)

            cnt = cnt + 1
            if not self.silent:
                sys.stdout.write("\rImporting revision %s (%s%%)\n" % (change, cnt * 100 / len(changes)))
                sys.stdout.flush()

            if self.detectBranches:
                branches = self.splitFilesIntoBranches(description)
                for branch in branches.keys():
                    ## HACK  --hwn
                    branchPrefix = self.depotPaths[0] + branch + "/"

                    parent = ""

                    filesForCommit = branches[branch]

                    if self.verbose:
                        print "branch is %s" % branch

                    self.updatedBranches.add(branch)

                    if branch not in self.createdBranches:
                        self.createdBranches.add(branch)
                        parent = self.knownBranches[branch]
                        if parent == branch:
                            parent = ""
                        else:
                            fullBranch = self.projectName + branch
                            if fullBranch not in self.p4BranchesInGit:
                                if not self.silent:
                                    print("\n    Importing new branch %s" % fullBranch);
                                if self.importNewBranch(branch, change - 1):
                                    parent = ""
                                    self.p4BranchesInGit.append(fullBranch)
                                if not self.silent:
                                    print("\n    Resuming with change %s" % change);

                            if self.verbose:
                                print "parent determined through known branches: %s" % parent

                    branch = self.gitRefForBranch(branch)
                    parent = self.gitRefForBranch(parent)

                    if self.verbose:
                        print "looking for initial parent for %s; current parent is %s" % (branch, parent)

                    if len(parent) == 0 and branch in self.initialParents:
                        parent = self.initialParents[branch]
                        del self.initialParents[branch]

                    self.branch = branch
                    self.commit(description, filesForCommit, branch, [branchPrefix], parent, self.initialNoteParent)
                    self.initialNoteParent = ""
            else:
                files = self.extractFilesFromCommit(description)
                if (cnt == 1 and restartImport):
                    parent = "%s^0" % self.branch
                    noteParent = "refs/notes/git-p4^0"
                    self.commit(description, files, self.branch, self.depotPaths,
                                parent, noteParent)
                else:
                    self.commit(description, files, self.branch, self.depotPaths,
                                self.initialParent, self.initialNoteParent)
                self.initialParent = ""
                self.initialNoteParent = ""

    def importHeadRevision(self, revision):
        print "Doing initial import of %s from revision %s into %s" % (' '.join(self.depotPaths), revision, self.branch)

        details = {}
        details["user"] = "git perforce import user"
        details["desc"] = ("Initial import of %s from the state at revision %s"
                           % (' '.join(self.depotPaths), revision))
        details["change"] = revision
        newestRevision = 0

        fileCnt = 0
        for info in self.p4.p4CmdList("files "
                              +  ' '.join(["%s...%s"
                                           % (p, revision)
                                           for p in self.depotPaths])):

            if 'code' in info and info['code'] == 'error':
                sys.stderr.write("p4 returned an error: %s\n"
                                 % info['data'])
                if info['data'].find("must refer to client") >= 0:
                    sys.stderr.write("This particular p4 error is misleading.\n")
                    sys.stderr.write("Perhaps the depot path was misspelled.\n");
                    sys.stderr.write("Depot path:  %s\n" % " ".join(self.depotPaths))
                sys.exit(1)
            if 'p4ExitCode' in info:
                sys.stderr.write("p4 exitcode: %s\n" % info['p4ExitCode'])
                sys.exit(1)


            change = int(info["change"])
            if change > newestRevision:
                newestRevision = change

            if info["action"] in self.delete_actions:
                # don't increase the file cnt, otherwise details["depotFile123"] will have gaps!
                #fileCnt = fileCnt + 1
                continue

            for prop in ["depotFile", "rev", "action", "type" ]:
                details["%s%s" % (prop, fileCnt)] = info[prop]

            fileCnt = fileCnt + 1

        details["change"] = newestRevision

        # Use time from top-most change so that all git-p4 clones of
        # the same p4 repo have the same commit SHA1s.
        res = self.p4.p4CmdList("describe -s %d" % newestRevision)
        newestTime = None
        for r in res:
            if r.has_key('time'):
                newestTime = int(r['time'])
        if newestTime is None:
            die("\"describe -s\" on newest change %d did not give a time")
        details["time"] = newestTime

        self.updateOptionDict(details)
        self.commit(details, self.extractFilesFromCommit(details), self.branch, self.depotPaths)


    def getClientSpec(self):
        # fill in self.clientSpecDirs, with a map from folder names to an
        # integer. If the integer is positive, the folder name maps to its
        # length. If the integer is negative, the folder name maps to its
        # negative length, and was explicitly excluded.
        specList = self.p4.p4CmdList( "client -o" )
        temp = {}
        for entry in specList:
            for k,v in entry.iteritems():
                if k.startswith("View"):
                    if v.startswith('"'):
                        start = 1
                    else:
                        start = 0
                    index = v.find("...")
                    v = v[start:index]
                    if v.startswith("-"):
                        v = v[1:]
                        temp[v] = -len(v)
                    else:
                        temp[v] = len(v)
        self.clientSpecDirs = temp.items()
        self.clientSpecDirs.sort( lambda x, y: abs( y[1] ) - abs( x[1] ) )

    def CalculateLastImportedP4ChangeList(self):
        p4Change = 0
        for branch in self.p4BranchesInGit:
            settings = extractSettingsFromNotes(self.refPrefix + branch)

            self.readOptions(settings)
            if (settings.has_key('depot-paths')
                and settings.has_key ('change')):
                change = int(settings['change']) + 1
                p4Change = max(p4Change, change)

                depotPaths = sorted(settings['depot-paths'])
                if self.previousDepotPaths == []:
                    self.previousDepotPaths = depotPaths
                else:
                    paths = []
                    for (prev, cur) in zip(self.previousDepotPaths, depotPaths):
                        for i in range(0, min(len(cur), len(prev))):
                            if cur[i] <> prev[i]:
                                i = i - 1
                                break

                        paths.append (cur[:i + 1])

                    self.previousDepotPaths = paths

        if p4Change > 0:
            self.depotPaths = sorted(self.previousDepotPaths)
            self.changeRange = "@%s,#head" % p4Change
            if not self.silent and not self.detectBranches:
                print "Performing incremental import into %s git branch" % self.branch
        
    def adjustDepotPaths(self):
        revision = ""
        newPaths = []
        for p in self.depotPaths:
            if p.find("@") != -1:
                atIdx = p.index("@")
                self.changeRange = p[atIdx:]
                if self.changeRange == "@all":
                    self.changeRange = ""
                elif self.changeRange == "@1":
                    # this is the very first changelist, so we'll import as
                    # a regular change
                    revision = ""
                elif ',' not in self.changeRange:
                    revision = self.changeRange
                    self.changeRange = ""
                p = p[:atIdx]
            elif p.find("#") != -1:
                hashIdx = p.index("#")
                revision = p[hashIdx:]
                p = p[:hashIdx]
            elif self.previousDepotPaths == []:
                revision = "#head"

            p = re.sub ("\.\.\.$", "", p)
            if not p.endswith("/"):
                p += "/"

            newPaths.append(p)

        self.depotPaths = newPaths
        return revision

    def detectP4Branches(self):
        ## FIXME - what's a P4 projectName ?
        self.projectName = self.guessProjectName()

        if self.hasOrigin:
            self.getBranchMappingFromGitBranches()
        else:
            self.getBranchMapping()
        if self.verbose:
            print "p4-git branches: %s" % self.p4BranchesInGit
            print "initial parents: %s" % self.initialParents
        for b in self.p4BranchesInGit:
            if b != "master":

                ## FIXME
                b = b[len(self.projectName):]
            self.createdBranches.add(b)


    def run(self, args):
        if self.debug:
            self.verbose = True
            
        # map from branch depot path to parent branch
        self.hasOrigin = originP4BranchesExist()
        if not self.syncWithOrigin:
            self.hasOrigin = False

        self.refPrefix = getRefsPrefix(self.importIntoRemotes)

        if self.syncWithOrigin and self.hasOrigin:
            if not self.silent:
                print "Syncing with origin first by calling git fetch origin"
            system("git fetch origin")

        if len(self.branch) == 0:
            self.branch = self.refPrefix + "master"
            if gitBranchExists("refs/heads/p4") and self.importIntoRemotes:
                system("git update-ref %s refs/heads/p4" % self.branch)
                system("git branch -D p4");
            # create it /after/ importing, when master exists
            if not gitBranchExists(self.refPrefix + "HEAD") and self.importIntoRemotes and gitBranchExists(self.branch):
                system("git symbolic-ref %sHEAD %s" % (self.refPrefix, self.branch))

        if self.useClientSpec or gitConfig("git-p4.useclientspec") == "true":
            self.getClientSpec()

        # TODO: should always look at previous commits,
        # merge with previous imports, if possible.
        if args == [] or self.detectBranches:
            if self.hasOrigin:
                createOrUpdateBranchesFromOrigin(self.refPrefix, self.silent)
            self.listExistingP4GitBranches()

            if len(self.p4BranchesInGit) > 1:
                if not self.silent:
                    print "Importing from/into multiple branches"
                self.detectBranches = True

            if self.verbose:
                print "branches: %s" % self.p4BranchesInGit
            self.CalculateLastImportedP4ChangeList()

        if not self.detectBranches:
            self.initialParent = parseRevision(self.branch)

        self.initialNoteParent = parseRevision("refs/notes/git-p4")

        if not self.branch.startswith("refs/"):
            self.branch = "refs/heads/" + self.branch

        if len(args) == 0 and self.depotPaths:
            if not self.silent:
                print "Depot paths: %s" % ' '.join(self.depotPaths)
        else:
            if self.depotPaths and self.depotPaths != args and not self.detectBranches:
                print ("previous import used depot path %s and now %s was specified. "
                       "This doesn't work!" % (' '.join (self.depotPaths),
                                               ' '.join (args)))
                sys.exit(1)

            self.depotPaths = sorted(args)

        self.users = {}

        revision = self.adjustDepotPaths()

        self.loadUserMapFromCache()
        self.labels = {}
        if self.detectLabels:
            self.getLabels();

        if self.detectBranches:
            self.detectP4Branches()
        
        self.tz = "%+03d%02d" % (- time.timezone / 3600, ((- time.timezone % 3600) / 60))

        if self.fileDump:
            self.gitStream = open("git-p4-dump", "wb")
        else:
            if self.debug:
                tmpfile = "%s/p4import" % tempfile.gettempdir()
                print "Writing input for 'git fast-import' to %s\n" % tmpfile
                debugDumpFile = open(tmpfile, "w")
            else:
                debugDumpFile = None

            importProcess = subprocess.Popen(["git", "fast-import"],
                                             stdin=subprocess.PIPE, stdout=subprocess.PIPE)
            self.gitStream = LargeFileWriter(importProcess.stdin, debugDumpFile)

        try:
            if revision:
                self.importHeadRevision(revision)
            else:
                changes = []

                if len(self.changesFile) > 0:
                    output = open(self.changesFile).readlines()
                    changeSet = set()
                    for line in output:
                        changeSet.add(int(line))

                    for change in changeSet:
                        changes.append(change)

                    changes.sort()
                else:
                    if self.verbose:
                        print "Getting p4 changes for %s...%s" % (', '.join(self.depotPaths),
                                                                  self.changeRange)
                    changes = self.p4.p4ChangesForPaths(self.depotPaths, self.changeRange)
                    if self.verbose:
                        print "Found %i changes" % len(changes)
                    if len(self.maxChanges) > 0:
                        changes = changes[:min(int(self.maxChanges), len(changes))]

                if len(changes) == 0:
                    if not self.silent:
                        print "No changes to import!"
                    return True

                if not self.silent and not self.detectBranches:
                    print "Import destination: %s" % self.branch

                self.updatedBranches = set()
                # http://www.kerneltrap.com/mailarchive/git/2009/7/7/6203
                # To restart an import, you need to use the from command in the
                # first commit of that session, e.g. to restart an import on
                # refs/heads/master use:
                #
                #  from refs/heads/master^0
                self.importChanges(changes, self.restartImport)

                if not self.silent:
                    print ""
                    if len(self.updatedBranches) > 0:
                        sys.stdout.write("Updated branches: ")
                        for b in self.updatedBranches:
                            sys.stdout.write("%s " % b)
                        sys.stdout.write("\n")

            self.gitStream.flush()

        except IOError:
            die("fast-import failed")

        if self.fileDump:
            print "Finished processing. Data may be manually utilized now (e.g. sent to git fast-import)"
        else:
            if debugDumpFile:
                debugDumpFile.close()

            importProcess.communicate()

            if importProcess.returncode != 0:
                die("fast-import failed")

        return True

class P4Rebase(P4Sync):
    def __init__(self):
        P4Sync.__init__(self)
        self.options += [
        ]
        self.description = ("Fetches the latest revision from perforce and "
                            + "rebases the current work (branch) against it")

    def run(self, args):
        P4Sync.run(self, args)

        return self.rebase()

    def rebase(self):
        if os.system("git update-index --refresh") != 0:
            die("Some files in your working directory are modified and different than what is in your index. You can use git update-index <filename> to bring the index up-to-date or stash away all your changes with git stash.");
        if len(read_pipe("git diff-index HEAD --")) > 0:
            die("You have uncommited changes. Please commit them before rebasing or stash them away with git stash.");

        [upstream, settings] = findUpstreamBranchPoint()
        if len(upstream) == 0:
            die("Cannot find upstream branchpoint for rebase")

        # the branchpoint may be p4/foo~3, so strip off the parent
        upstream = re.sub("~[0-9]+$", "", upstream)

        print "Rebasing the current branch onto %s" % upstream
        oldHead = read_pipe("git rev-parse HEAD").strip()
        system("git rebase %s" % upstream)
        system("git diff-tree --stat --summary -M %s HEAD" % oldHead)
        return True

class P4Clone(P4Sync):
    def __init__(self):
        P4Sync.__init__(self)
        self.description = "Creates a new git repository and imports from Perforce into it"
        self.usage = "usage: %prog [options] //depot/path[@revRange]"
        self.options += [
            optparse.make_option("--destination", dest="cloneDestination",
                                 action='store', default=None,
                                 help="where to leave result of the clone"),
            optparse.make_option("-/", dest="cloneExclude",
                                 action="append", type="string",
                                 help="exclude depot path"),
            optparse.make_option("--bare", dest="cloneBare",
                                 action="store_true", default=False)
        ]
        self.cloneDestination = None
        self.needsGit = False
        self.cloneBare = False

    # This is required for the "append" cloneExclude action
    def ensure_value(self, attr, value):
        if not hasattr(self, attr) or getattr(self, attr) is None:
            setattr(self, attr, value)
        return getattr(self, attr)

    def defaultDestination(self, args):
        ## TODO: use common prefix of args?
        depotPath = args[0]
        depotDir = re.sub("(@[^@]*)$", "", depotPath)
        depotDir = re.sub("(#[^#]*)$", "", depotDir)
        depotDir = re.sub(r"\.\.\.$", "", depotDir)
        depotDir = re.sub(r"/$", "", depotDir)
        return os.path.split(depotDir)[1]

    def run(self, args):
        if len(args) < 1:
            return False

        if self.keepRepoPath and not self.cloneDestination:
            sys.stderr.write("Must specify destination for --keep-path\n")
            sys.exit(1)

        depotPaths = args

        if not self.cloneDestination and len(depotPaths) > 1:
            self.cloneDestination = depotPaths[-1]
            depotPaths = depotPaths[:-1]

        self.cloneExclude = ["/"+p for p in self.cloneExclude]
        for p in depotPaths:
            if not p.startswith("//"):
                return False

        if not self.cloneDestination:
            self.cloneDestination = self.defaultDestination(args)

        print "Importing from %s into %s" % (', '.join(depotPaths), self.cloneDestination)
        if not os.path.exists(self.cloneDestination):
            os.makedirs(self.cloneDestination)
        chdir(self.cloneDestination)
        init_cmd = [ "git", "init" ]
        if self.cloneBare:
            init_cmd.append("--bare")
        subprocess.check_call(init_cmd)
        system("git config notes.rewrite.amend true")
        system("git config notes.rewrite.rebase true")
        system("git config --add notes.rewriteRef refs/notes/*")
        system("git config --add notes.displayRef refs/notes/git-p4")
        self.gitdir = os.getcwd() + "/.git"
        if not P4Sync.run(self, depotPaths):
            return False
        if self.branch != "master":
            masterbranch = getRefsPrefix(self.importIntoRemotes) + "master"
            branchname = "master"
            if self.detectBranches:
                masterbranch = self.branch
                branchname = self.branch[self.branch.strip().rfind("/") + 1:]
            if gitBranchExists(masterbranch):
                system("git branch %s %s" % (branchname, masterbranch))
                if not self.cloneBare:
                    system("git checkout -f %s" % branchname)
            else:
                print "Could not detect main branch. No checkout/master branch created."

        return True

class P4Branches(Command):
    def __init__(self):
        Command.__init__(self)
        self.options = [ ]
        self.description = ("Shows the git branches that hold imports and their "
                            + "corresponding perforce depot paths")
        self.verbose = False

    def run(self, args):
        unused = args
        if originP4BranchesExist():
            createOrUpdateBranchesFromOrigin()

        cmdline = "git rev-parse --symbolic "
        cmdline += " --remotes"

        for line in read_pipe_lines(cmdline):
            line = line.strip()

            if not line.startswith('p4/') or line == "p4/HEAD":
                continue
            branch = line

            settings = extractSettingsFromNotes("refs/remotes/%s" % branch)

            print "%s <= %s (%s)" % (branch, ",".join(settings["depot-paths"]), settings["change"])
        return True

class P4Shelve(P4Submit):
    def __init__(self):
        P4Submit.__init__(self)
        self.options += [
            optparse.make_option("-c", dest="clnumber",
                                 action='store', default="",
                                 help="existing changelist to use for shelving"), 
            optparse.make_option("-d",
                                 dest="deleteShelve", action="store_true",
                                 help="delete previously shelved files")
        ]
        self.description = "Shelve changes from git to the perforce depot."
        self.clnumber = ""
        self.existingClNumber = ""
        self.deleteShelve = False
        
    def integrateFile(self, diff, changelist=""):
        changelist = "-c %s" % self.clnumber
        P4Submit.integrateFile(self, diff, changelist)

    def submitCommit(self, submitTemplate):
        self.p4.p4_write_pipe("shelve -r -i", submitTemplate)
        self.p4.p4_system("revert -c %s \"%s...\"" % (self.clnumber, escapeStringP4(self.depotPath)))
        print("")
        print("Shelved files in Perforce changelist # %s" % self.clnumber)

    def revertCommit(self):
        P4Submit.revertCommit(self)
        if self.existingClNumber == "":
            self.p4.p4_system("change -d %s" % self.clnumber)

    def manualSubmitMessage(self, fileName):
        print ("Perforce shelve template written as %s. Please review/edit and then use p4 shelve -c %s -i < %s to shelve directly!"
               % (fileName, self.clnumber, fileName))

    def applyCommits(self):
        firstCommit = self.commits[0]
        lastCommit = self.commits[len(self.commits) - 1]
        if firstCommit == lastCommit:
            firstCommit = lastCommit + "^"

        logMessage = ""
        for commit in self.commits:
            print "Shelving %s" % (read_pipe("git log --max-count=1 --pretty=oneline %s" % commit))
            logMessage += extractLogMessageFromGitCommit(id)

        logMessage = logMessage.strip()

        if self.clnumber == "":
            # Create new changelist
            template = self.prepareSubmitTemplate()
            submitTemplate = self.prepareLogMessage(template, logMessage)
            self.clnumber = self.p4.p4_read_write_pipe("change -i", submitTemplate).split(' ')[1]
        else:
            self.existingClNumber = self.clnumber

        # Add files to changelist
        diffOpts = ("", "-M")[self.detectRename]
        diffOpts = (diffOpts, "-C")[self.detectCopy]

        self.filesToAdd = set()
        self.filesToDelete = set()
        self.editedFiles = set()
        self.filesToChangeExecBit = {}
        for commit in self.commits:
            self.getChangedFiles(diffOpts, commit)
        for editedFile in self.editedFiles:
            if editedFile not in self.filesToAdd:
                self.p4.p4_system("edit -c %s \"%s\"" % (self.clnumber, escapeStringP4(editedFile)))

        for commit in self.commits:
            if not self.applyPatch(commit):
                self.revertCommit()
                break

        self.addOrDeleteFiles("-c %s" % self.clnumber)

        # Set/clear executable bits
        self.setExecutableBits()

        diff = "\n".join( read_pipe_lines("git diff \"%s\" \"%s\"" % (firstCommit, lastCommit)) )
        template = self.prepareSubmitTemplate(self.clnumber)
        self.submit(template, logMessage, diff)

    def sync(self, settings):
        change = settings["change"]
        self.p4.p4_system("sync ...@%s" % change)

    def run(self, args):
        if self.deleteShelve:
            if self.clnumber == "":
                die("Fatal error: need to specify changelist number to delete shelved files")

            self.p4.p4_system("shelve -d -c %s" % self.clnumber)
            self.p4.p4_system("change -d %s" % self.clnumber)
            return True

        return P4Submit.run(self, args)

class HelpFormatter(optparse.IndentedHelpFormatter):
    def __init__(self):
        optparse.IndentedHelpFormatter.__init__(self)

    def format_description(self, description):
        if description:
            return description + "\n"
        else:
            return ""

def printUsage(cmds):
    print "usage: %s <command> [options]" % sys.argv[0]
    print ""
    print "valid commands: %s" % ", ".join(cmds)
    print ""
    print "Try %s <command> --help for command specific help." % sys.argv[0]
    print ""

commands = {
    "debug" : P4Debug,
    "submit" : P4Submit,
    "commit" : P4Submit,
    "sync" : P4Sync,
    "rebase" : P4Rebase,
    "clone" : P4Clone,
    "rollback" : P4RollBack,
    "branches" : P4Branches, 
    "shelve"   : P4Shelve
}


def main():
    if len(sys.argv[1:]) == 0:
        printUsage(commands.keys())
        sys.exit(2)

    cmd = ""
    cmdName = sys.argv[1]
    try:
        klass = commands[cmdName]
        cmd = klass()
    except KeyError:
        print "unknown command %s" % cmdName
        print ""
        printUsage(commands.keys())
        sys.exit(2)

    options = cmd.options
    cmd.gitdir = os.environ.get("GIT_DIR", None)

    args = sys.argv[2:]

    if len(options) > 0:
        options.append(optparse.make_option("--git-dir", dest="gitdir"))

        parser = optparse.OptionParser(cmd.usage.replace("%prog", "%prog " + cmdName),
                                       options,
                                       description = cmd.description,
                                       formatter = HelpFormatter())

        (cmd, args) = parser.parse_args(sys.argv[2:], cmd);
    global verbose
    verbose = cmd.verbose
    if cmd.needsGit:
        if cmd.gitdir == None:
            cmd.gitdir = os.path.abspath(".git")
            if not isValidGitDir(cmd.gitdir):
                cmd.gitdir = read_pipe("git rev-parse --git-dir").strip()
                if os.path.exists(cmd.gitdir):
                    cdup = read_pipe("git rev-parse --show-cdup").strip()
                    if len(cdup) > 0:
                        chdir(cdup);

        if not isValidGitDir(cmd.gitdir):
            if isValidGitDir(cmd.gitdir + "/.git"):
                cmd.gitdir += "/.git"
            else:
                die("fatal: cannot locate git repository at %s" % cmd.gitdir)

        os.environ["GIT_DIR"] = cmd.gitdir

    if not cmd.run(args):
        parser.print_help()


if __name__ == '__main__':
    main()<|MERGE_RESOLUTION|>--- conflicted
+++ resolved
@@ -1709,15 +1709,12 @@
     def getBranchMapping(self):
         lostAndFoundBranches = set()
         sourceBranches = {}
-<<<<<<< HEAD
-=======
 
         user = gitConfig("git-p4.branchUser")
         if len(user) > 0:
             command = "branches -u %s" % user
         else:
             command = "branches"
->>>>>>> 59cd5079
 
         for info in self.p4.p4CmdList(command):
             details = self.p4.p4Cmd("branch -o \"%s\"" % info["branch"])
@@ -1726,11 +1723,7 @@
                 paths = details["View%s" % viewIdx].split(" ")
                 viewIdx = viewIdx + 1
                 # require standard //depot/foo/... //depot/bar/... mapping (or at least *.*)
-<<<<<<< HEAD
-                if len(paths) != 2 or not (paths[0].endswith("/...") or paths[1].endswith("/...") or paths[0].endswith("/*.*") or paths[1].endswith("/*.*")):
-=======
                 if len(paths) != 2 or not ( paths[0].endswith("/...") or paths[1].endswith("/...") or paths[0].endswith("/*.*") or paths[1].endswith("/*.*") ):
->>>>>>> 59cd5079
                     continue
                 source = paths[0]
                 destination = paths[1]
